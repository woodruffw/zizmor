--- conflicted
+++ resolved
@@ -5,12 +5,8 @@
 use etcetera::{AppStrategy, AppStrategyArgs, choose_app_strategy};
 
 use crate::{
-<<<<<<< HEAD
+    App,
     config::Config,
-    github_api::{Client, GitHubHost},
-=======
->>>>>>> 6175eee0
-    App,
     github_api::{Client, GitHubHost},
 };
 
