use github_actions_models::common::{If, expr::ExplicitExpr};

<<<<<<< HEAD
use super::{audit_meta, Audit, AuditState};
=======
use super::{Audit, audit_meta};
>>>>>>> 6175eee0
use crate::{
    expr::{self, Context, Expr},
    finding::{Confidence, Severity},
    models::JobExt,
};

pub(crate) struct BotConditions;

audit_meta!(BotConditions, "bot-conditions", "spoofable bot actor check");

const SPOOFABLE_ACTOR_CONTEXTS: &[&str] = &["github.actor", "github.triggering_actor"];

impl Audit for BotConditions {
    fn new(_state: &AuditState<'_>) -> anyhow::Result<Self>
    where
        Self: Sized,
    {
        Ok(Self)
    }

    fn audit_normal_job<'w>(
        &self,
        job: &super::NormalJob<'w>,
    ) -> anyhow::Result<Vec<super::Finding<'w>>> {
        let mut findings = vec![];

        // TODO: Consider other triggers as well?
        // In practice we expect to mostly see this problem with `pull_request_target`
        // triggers inside of "automerge this Dependabot PR"-style workflows.
        if !job.parent().has_pull_request_target() {
            return Ok(vec![]);
        }

        let mut conds = vec![];
        if let Some(If::Expr(expr)) = &job.r#if {
            conds.push((expr, job.location()));
        }

        for step in job.steps() {
            if let Some(If::Expr(expr)) = &step.r#if {
                conds.push((expr, step.location()));
            }
        }

        for (expr, loc) in conds {
            if let Some(confidence) = Self::bot_condition(expr) {
                findings.push(
                    Self::finding()
                        .severity(Severity::High)
                        .confidence(confidence)
                        .add_location(
                            loc.with_keys(&["if".into()])
                                .primary()
                                .annotated("actor context may be spoofable"),
                        )
                        .build(job.parent())?,
                );
            }
        }

        Ok(findings)
    }
}

impl BotConditions {
    fn walk_tree_for_bot_condition(expr: &Expr, dominating: bool) -> (bool, bool) {
        match expr {
            // We can't easily analyze the call's semantics, but we can
            // check to see if any of the call's arguments are
            // bot conditions. We treat a call as non-dominating always.
            Expr::Call {
                func: _,
                args: exprs,
            }
            | Expr::Context(Context {
                raw: _,
                components: exprs,
            }) => exprs
                .iter()
                .map(|arg| Self::walk_tree_for_bot_condition(arg, false))
                .reduce(|(bc, _), (bc_next, _)| (bc || bc_next, false))
                .unwrap_or((false, dominating)),
            Expr::Index(expr) => Self::walk_tree_for_bot_condition(expr, dominating),
            Expr::BinOp { lhs, op, rhs } => match op {
                // || is dominating.
                expr::BinOp::Or => {
                    let (bc_lhs, _) = Self::walk_tree_for_bot_condition(lhs, true);
                    let (bc_rhs, _) = Self::walk_tree_for_bot_condition(rhs, true);

                    (bc_lhs || bc_rhs, true)
                }
                // == is trivially dominating.
                expr::BinOp::Eq => match (lhs.as_ref(), rhs.as_ref()) {
                    (Expr::Context(ctx), Expr::String(s))
                    | (Expr::String(s), Expr::Context(ctx)) => {
                        // NOTE: Can't use `contains` here because we need
                        // Context's `PartialEq` for case insensitive matching.
                        if SPOOFABLE_ACTOR_CONTEXTS.iter().any(|x| ctx == *x)
                            && s.ends_with("[bot]")
                        {
                            (true, true)
                        } else {
                            (false, true)
                        }
                    }
                    (lhs, rhs) => {
                        let (bc_lhs, _) = Self::walk_tree_for_bot_condition(lhs, true);
                        let (bc_rhs, _) = Self::walk_tree_for_bot_condition(rhs, true);

                        (bc_lhs || bc_rhs, true)
                    }
                },
                // Every other binop is non-dominating.
                _ => {
                    let (bc_lhs, _) = Self::walk_tree_for_bot_condition(lhs, false);
                    let (bc_rhs, _) = Self::walk_tree_for_bot_condition(rhs, false);

                    (bc_lhs || bc_rhs, false)
                }
            },
            Expr::UnOp { op, expr } => match op {
                // We don't really know what we're negating, so naively
                // assume we're non-dominating.
                //
                // TODO: This is slightly incorrect, since we should
                // treat `!(github.actor == 'dependabot[bot]')` as a
                // negative case even though it has an interior bot condition.
                // However, to model this correctly we need to go from a
                // boolean condition to a three-state: `Some(bool)` for
                // an explicitly toggled condition, and `None` for no condition.
                expr::UnOp::Not => Self::walk_tree_for_bot_condition(expr, false),
            },
            _ => (false, dominating),
        }
    }

    fn bot_condition(expr: &str) -> Option<Confidence> {
        // TODO: Remove clones here.
        let bare = match ExplicitExpr::from_curly(expr) {
            Some(raw_expr) => raw_expr.as_bare().to_string(),
            None => expr.to_string(),
        };

        let Ok(expr) = Expr::parse(&bare) else {
            tracing::warn!("couldn't parse expression: {expr}");
            return None;
        };

        // We're looking for `github.actor == *[bot]` anywhere in the expression tree.
        // The bot condition is said to "dominate" if controls the entire
        // expression truth value. For example, `github.actor == 'dependabot[bot]' || foo`
        // has the bot condition as dominating, since regardless of `foo` the check
        // always passes if the actor is dependabot[bot].
        match Self::walk_tree_for_bot_condition(&expr, true) {
            // We have a bot condition and it dominates the expression.
            (true, true) => Some(Confidence::High),
            // We have a bot condition but it doesn't dominate the expression.
            (true, false) => Some(Confidence::Medium),
            // No bot condition.
            (..) => None,
        }
    }
}

#[cfg(test)]
mod tests {
    use crate::{audit::bot_conditions::BotConditions, finding::Confidence};

    #[test]
    fn test_bot_condition() {
        for (cond, confidence) in &[
            // Trivial dominating cases.
            ("github.actor == 'dependabot[bot]'", Confidence::High),
            ("'dependabot[bot]' == github.actor", Confidence::High),
            ("'dependabot[bot]' == GitHub.actor", Confidence::High),
            ("'dependabot[bot]' == GitHub.ACTOR", Confidence::High),
            (
                "'dependabot[bot]' == GitHub.triggering_actor",
                Confidence::High,
            ),
            // Dominating cases with OR.
            (
                "'dependabot[bot]' == github.actor || true",
                Confidence::High,
            ),
            (
                "'dependabot[bot]' == github.actor || false",
                Confidence::High,
            ),
            (
                "'dependabot[bot]' == github.actor || github.actor == 'foobar'",
                Confidence::High,
            ),
            (
                "github.actor == 'foobar' || 'dependabot[bot]' == github.actor",
                Confidence::High,
            ),
            // Non-dominating cases with AND.
            (
                "'dependabot[bot]' == github.actor && something.else",
                Confidence::Medium,
            ),
            (
                "something.else && 'dependabot[bot]' == github.actor",
                Confidence::Medium,
            ),
        ] {
            assert_eq!(BotConditions::bot_condition(cond).unwrap(), *confidence);
        }
    }
}<|MERGE_RESOLUTION|>--- conflicted
+++ resolved
@@ -1,10 +1,6 @@
 use github_actions_models::common::{If, expr::ExplicitExpr};
 
-<<<<<<< HEAD
-use super::{audit_meta, Audit, AuditState};
-=======
-use super::{Audit, audit_meta};
->>>>>>> 6175eee0
+use super::{Audit, AuditState, audit_meta};
 use crate::{
     expr::{self, Context, Expr},
     finding::{Confidence, Severity},
