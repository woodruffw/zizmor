[package]
name = "zizmor"
description = "Static analysis for GitHub Actions"
version = "0.9.2"
edition = "2021"
repository = "https://github.com/woodruffw/zizmor"
homepage = "https://github.com/woodruffw/zizmor"
documentation = "https://woodruffw.github.io/zizmor/"
authors = ["William Woodruff <william@yossarian.net>"]
license = "MIT"
keywords = ["cli", "github-actions", "static-analysis", "security"]
categories = ["command-line-utilities"]
rust-version = "1.80.1"

[dependencies]
annotate-snippets = "0.11.5"
anstream = "0.6.18"
anyhow = "1.0.94"
camino = { version = "1.1.9", features = ["serde1"] }
clap = { version = "4.5.23", features = ["derive", "env"] }
clap-verbosity-flag = { version = "3.0.0", features = [
    "tracing",
], default-features = false }
etcetera = "0.8.0"
github-actions-models = "0.15.0"
http-cache-reqwest = "0.15.0"
human-panic = "2.0.1"
indexmap = "2.7.0"
indicatif = "0.17.9"
itertools = "0.13.0"
owo-colors = "4.1.0"
pest = "2.7.15"
pest_derive = "2.7.15"
regex = "1.11.1"
reqwest = { version = "0.12.9", features = [
    "blocking",
    "json",
    "rustls-tls",
], default-features = false }
<<<<<<< HEAD
serde = { version = "1.0.215", features = ["derive"] }
serde-sarif = "0.6.6"
=======
reqwest-middleware = "0.4.0"
serde = { version = "1.0.216", features = ["derive"] }
serde-sarif = "0.6.5"
>>>>>>> 6821f9d1
serde_json = "1.0.133"
serde_yaml = "0.9.34"
terminal-link = "0.1.0"
tokio = { version = "1.42.0", features = ["rt-multi-thread"] }
tracing = "0.1.41"
tracing-indicatif = "0.3.8"
tracing-subscriber = { version = "0.3.19", features = ["env-filter"] }
tree-sitter = "0.24.4"
tree-sitter-bash = "0.23.3"
tree-sitter-powershell = "0.24.4"
yamlpath = "0.13.0"

[profile.dev.package]
insta.opt-level = 3
similar.opt-level = 3

[profile.release]
lto = true

[dev-dependencies]
assert_cmd = "2.0.16"
insta = { version = "1.41.1" }
pretty_assertions = "1.4.1"
serde_json_path = "0.7.1"<|MERGE_RESOLUTION|>--- conflicted
+++ resolved
@@ -37,14 +37,9 @@
     "json",
     "rustls-tls",
 ], default-features = false }
-<<<<<<< HEAD
-serde = { version = "1.0.215", features = ["derive"] }
-serde-sarif = "0.6.6"
-=======
 reqwest-middleware = "0.4.0"
 serde = { version = "1.0.216", features = ["derive"] }
-serde-sarif = "0.6.5"
->>>>>>> 6821f9d1
+serde-sarif = "0.7.0"
 serde_json = "1.0.133"
 serde_yaml = "0.9.34"
 terminal-link = "0.1.0"
