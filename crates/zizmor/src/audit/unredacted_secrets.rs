use github_actions_expressions::{Expr, context::Context};

use crate::{
    Confidence, Severity,
    finding::{Feature, Location},
    utils::parse_expressions_from_input,
};

use super::{Audit, AuditLoadError, AuditState, audit_meta};

pub(crate) struct UnredactedSecrets;

audit_meta!(
    UnredactedSecrets,
    "unredacted-secrets",
    "leaked secret values"
);

impl Audit for UnredactedSecrets {
    fn new(_state: &AuditState<'_>) -> Result<Self, AuditLoadError>
    where
        Self: Sized,
    {
        Ok(Self)
    }

    fn audit_raw<'doc>(
        &self,
        input: &'doc super::AuditInput,
    ) -> anyhow::Result<Vec<crate::finding::Finding<'doc>>> {
        let mut findings = vec![];

        for (expr, span) in parse_expressions_from_input(input) {
            let Ok(parsed) = Expr::parse(expr.as_bare()) else {
                tracing::warn!("couldn't parse expression: {expr}", expr = expr.as_bare());
                continue;
            };

            for _ in Self::secret_leakages(&parsed) {
                findings.push(
                    Self::finding()
                        .confidence(Confidence::High)
                        .severity(Severity::Medium)
                        .add_raw_location(Location::new(
                            input
                                .location()
                                .annotated("bypasses secret redaction")
                                .primary(),
                            Feature::from_span(&span, input),
                        ))
                        .build(input)?,
                );
            }
        }

        findings.len();

        Ok(findings)
    }
}

impl UnredactedSecrets {
    fn secret_leakages(expr: &Expr) -> Vec<()> {
        let mut results = vec![];

        // We're looking for patterns like `fromJSON(secrets.foo)`,
        // since these mutate the secret value (e.g. by JSON decoding it)
        // and therefore bypass GitHub's redaction mechanism.

        match expr {
            Expr::Call { func, args } => {
                if func == "fromJSON"
                    && args
                        .iter()
                        .any(|arg| matches!(arg, Expr::Context(ctx) if ctx.child_of("secrets")))
                {
                    results.push(());
                } else {
                    results.extend(args.iter().flat_map(Self::secret_leakages));
                }
            }
            Expr::Index(expr) => results.extend(Self::secret_leakages(expr)),
<<<<<<< HEAD
            Expr::Context(Context {
                parts: components, ..
            }) => results.extend(components.iter().flat_map(Self::secret_leakages)),
=======
            Expr::Context(Context { parts, .. }) => {
                results.extend(parts.iter().flat_map(Self::secret_leakages))
            }
>>>>>>> c802e2ec
            Expr::BinOp { lhs, op: _, rhs } => {
                results.extend(Self::secret_leakages(lhs));
                results.extend(Self::secret_leakages(rhs));
            }
            Expr::UnOp { op: _, expr } => results.extend(Self::secret_leakages(expr)),
            _ => (),
        }

        results
    }
}

#[cfg(test)]
mod tests {
    use github_actions_expressions::Expr;

    use crate::audit::unredacted_secrets;

    #[test]
    fn test_secret_leakages() {
        for (expr, count) in &[
            ("secrets", 0),
            ("secrets.foo", 0),
            ("fromJSON(notsecrets)", 0),
            ("fromJSON(notsecrets.secrets)", 0),
            ("fromJSON(secrets)", 1),
            ("fromjson(SECRETS)", 1),
            ("fromJSON(secrets.foo)", 1),
            ("fromJSON(secrets.foo).bar", 1),
            ("fromJSON(secrets.foo).bar.baz", 1),
            ("fromJSON(secrets.foo) && fromJSON(secrets.bar)", 2),
        ] {
            let expr = Expr::parse(expr).unwrap();
            assert_eq!(
                unredacted_secrets::UnredactedSecrets::secret_leakages(&expr).len(),
                *count
            );
        }
    }
}<|MERGE_RESOLUTION|>--- conflicted
+++ resolved
@@ -80,15 +80,9 @@
                 }
             }
             Expr::Index(expr) => results.extend(Self::secret_leakages(expr)),
-<<<<<<< HEAD
-            Expr::Context(Context {
-                parts: components, ..
-            }) => results.extend(components.iter().flat_map(Self::secret_leakages)),
-=======
             Expr::Context(Context { parts, .. }) => {
                 results.extend(parts.iter().flat_map(Self::secret_leakages))
             }
->>>>>>> c802e2ec
             Expr::BinOp { lhs, op: _, rhs } => {
                 results.extend(Self::secret_leakages(lhs));
                 results.extend(Self::secret_leakages(rhs));
